--- conflicted
+++ resolved
@@ -20,11 +20,7 @@
 
 exports[`NonfungiblePositionManager #mint gas ticks already used 1`] = `547917`;
 
-<<<<<<< HEAD
-exports[`NonfungiblePositionManager #permit owned by eoa gas 1`] = `60089`;
-=======
-exports[`NonfungiblePositionManager #permit owned by eoa gas 1`] = `60062`;
->>>>>>> 87925418
+exports[`NonfungiblePositionManager #permit owned by eoa gas 1`] = `60124`;
 
 exports[`NonfungiblePositionManager #permit owned by verifying contract gas 1`] = `63824`;
 
@@ -32,10 +28,6 @@
 
 exports[`NonfungiblePositionManager #transferFrom gas comes from approved 1`] = `75409`;
 
-<<<<<<< HEAD
-exports[`NonfungiblePositionManager bytecode size 1`] = `22369`;
-=======
-exports[`NonfungiblePositionManager bytecode size 1`] = `22493`;
->>>>>>> 87925418
+exports[`NonfungiblePositionManager bytecode size 1`] = `22491`;
 
 exports[`NonfungiblePositionManager multicall exit gas 1`] = `176133`;